use crate::buffer::{Read, ReadBuffer};
use crate::io::bifastq::BidirectionalFastqReader;
use crate::read_stylizing::highlight_matches;

use bio::io::fastq;
use bio::pattern_matching::myers::{BitVec, Myers, MyersBuilder};
use interval::interval_set::ToIntervalSet;
use interval::IntervalSet;
use ratatui::prelude::{Alignment, Color, Line, Modifier, Rect, Span, Style, Stylize};
use ratatui::widgets::{Block, Borders, List, ListItem, Paragraph, Wrap};
use rayon::prelude::*;
use std::fs::File;
use std::path::{Path, PathBuf};
<<<<<<< HEAD
use tui_textarea::{CursorMove, TextArea};

#[cfg(debug_assertions)]
const RECORDS_BUF_SIZE: usize = 24; // Need to be a multiple of 4
#[cfg(not(debug_assertions))]
const RECORDS_BUF_SIZE: usize = 100; // Need to be a multiple of 4
=======
use tui_textarea::TextArea;
>>>>>>> 5a9b946b

#[derive(Debug)]
pub struct App<'a> {
    pub quit: bool,
    pub search_patterns: Vec<SearchPattern>,
    pub records: ReadBuffer<'a>,

    pub mode: UIMode,
    pub line_num: usize, // x2 of records_buf (id + seq)
    pub scroll_num: u16, // Ratatui paragraph scroll by wrapped line num
    pub search_panel: SearchPanel<'a>,
<<<<<<< HEAD
    pub file: PathBuf,
    reader: BidirectionalFastqReader<File>,
=======
    // file: PathBuf,
    // reader: BidirectionalFastqReader<File>,
    // buf_bounded: (bool, bool), // buffer reached start / end of file
>>>>>>> 5a9b946b
    active_boarder_style: Style,
    pub scroll_status: (usize, u16),
}

#[derive(Debug, Clone)]
pub struct SearchPattern {
    pub search_string: String,
    pub color: Color,
    pub edit_distance: u8,
}
impl SearchPattern {
    pub fn new(search_string: String, color: Color, edit_distance: u8) -> Self {
        Self {
            search_string,
            color,
            edit_distance,
        }
    }
}

#[derive(Debug)]
pub struct SearchPanel<'a> {
    pub patterns_list: List<'a>,
    pub input_pattern: TextArea<'a>,
    pub input_color: TextArea<'a>,
    pub input_distance: TextArea<'a>,
    pub input_button: Paragraph<'a>, // dyn Widget
}

fn search_patterns_to_list<'a>(search_patterns: &[SearchPattern]) -> List<'a> {
    List::new(
        search_patterns
            .iter()
            .map(|x| {
                ListItem::new(Line::from(vec![
                    Span::from(x.search_string.clone()),
                    Span::from(", color: "),
                    Span::styled(x.color.to_string(), Style::new().fg(x.color)),
                    Span::from(format!(", edit-distance: {}", x.edit_distance)),
                ]))
            })
            .collect::<Vec<ListItem>>(),
    )
    .block(
        Block::default()
            .title("Search patterns (ALT-1 to switch)")
            .borders(Borders::ALL),
    )
    .highlight_style(Style::default().add_modifier(Modifier::BOLD))
    .highlight_symbol("> ")
}

impl SearchPanel<'_> {
    pub fn new(search_patterns: &[SearchPattern]) -> Self {
        let mut ret = Self {
            patterns_list: search_patterns_to_list(search_patterns),
            input_pattern: TextArea::default(),
            input_color: TextArea::default(),
            input_distance: TextArea::default(),
            input_button: Paragraph::new(
                "ALT-5 to add pattern\n(Todo: make clickable button and input fields)",
            )
            .alignment(Alignment::Center)
            .block(Block::default().borders(Borders::ALL)),
        };
        ret.input_pattern.set_block(
            Block::default()
                .borders(Borders::ALL)
                .title("Search string (ALT-2)"),
        );
        ret.input_color.set_block(
            Block::default()
                .borders(Borders::ALL)
                .title("Color (ALT-3)"),
        );
        ret.input_distance.set_block(
            Block::default()
                .borders(Borders::ALL)
                .title("Edit distance (ALT-4)"),
        );
        ret
    }
}

#[derive(Debug, PartialEq)]
pub enum UIMode {
    Viewer(SearchPanelState), // memorize search panel state
    SearchPanel(SearchPanelState),
}
impl UIMode {
    pub fn get_search_panel_state(&self) -> &SearchPanelState {
        match self {
            UIMode::Viewer(state) => state,
            UIMode::SearchPanel(state) => state,
        }
    }
}

#[derive(Debug, PartialEq, Clone, Eq, Hash, Copy)]
pub enum SearchPanelFocus {
    PatternsList,
    InputPattern,
    InputColor,
    InputDistance,
    InputButton,
}

#[derive(Debug, PartialEq, Clone, Eq, Hash, Copy)]
pub struct SearchPanelState {
    pub focus: SearchPanelFocus,
    pub patterns_list_selection: Option<usize>,
}

impl App<'_> {
    pub fn new(file: String) -> Self {
        let default_search_patterns = vec![
            SearchPattern::new("CTACACGACGCTCTTCCGATCT".to_string(), Color::Blue, 3),
            SearchPattern::new("AGATCGGAAGAGCGTCGTGTAG".to_string(), Color::Green, 3),
            SearchPattern::new("TTTTTTTTTTTT".to_string(), Color::Blue, 0),
            SearchPattern::new("AAAAAAAAAAAA".to_string(), Color::Green, 0),
            SearchPattern::new("TCTTCTTTC".to_string(), Color::Red, 0),
        ];
        let mut instance = App {
            quit: false,
            search_patterns: default_search_patterns.clone(),
            records: ReadBuffer::new(file),
            mode: UIMode::Viewer(SearchPanelState {
                focus: SearchPanelFocus::PatternsList,
                patterns_list_selection: Some(0),
            }),
            line_num: 0,
            scroll_num: 0,
            search_panel: SearchPanel::new(&default_search_patterns),
            active_boarder_style: Style::new().red().bold(),
            scroll_status: (0, 0),
        };
        instance.highligh_search_panel_focus(SearchPanelFocus::PatternsList);
        instance.update();
        instance
    }

    /// Set running to false to quit the application.
    pub fn quit(&mut self) {
        self.quit = true;
    }

    pub fn set_search_patterns(&mut self, search_patterns: Vec<SearchPattern>) {
        self.search_patterns = search_patterns;
        self.update();
    }

    pub fn append_search_pattern(&mut self, pattern: SearchPattern) {
        self.search_patterns.push(pattern);
        self.search_panel = SearchPanel::new(&self.search_patterns);
        match &self.mode {
            UIMode::SearchPanel(SearchPanelState { focus, .. }) => {
                self.highligh_search_panel_focus(*focus)
            }
            any => panic!("Unexpected UI mode {:?}", any),
        };
        self.update();
    }

    pub fn delete_search_pattern(&mut self, index: usize) -> SearchPattern {
        let pattern = self.search_patterns.remove(index);
        self.search_panel = SearchPanel::new(&self.search_patterns);
        match &self.mode {
            UIMode::SearchPanel(SearchPanelState { focus, .. }) => {
                self.highligh_search_panel_focus(*focus)
            }
            any => panic!("Unexpected UI mode {:?}", any),
        };
        self.update();
        if self.search_patterns.len() == 0 {
            self.mode = UIMode::SearchPanel(SearchPanelState {
                focus: SearchPanelFocus::PatternsList,
                patterns_list_selection: None,
            });
        } else if index >= self.search_patterns.len() {
            self.mode = UIMode::SearchPanel(SearchPanelState {
                focus: SearchPanelFocus::PatternsList,
                patterns_list_selection: Some(self.search_patterns.len() - 1),
            });
        }
        return pattern;
    }

    pub fn edit_search_pattern(&mut self, index: usize) {
        let pattern: SearchPattern = self.delete_search_pattern(index);
        self.search_panel.input_pattern = TextArea::new(vec![pattern.search_string]);
        self.search_panel.input_color = TextArea::new(vec![pattern.color.to_string()]);
        self.search_panel.input_distance = TextArea::new(vec![pattern.edit_distance.to_string()]);
        self.search_panel.input_pattern.set_block(
            Block::default()
                .borders(Borders::ALL)
                .title("Search string (ALT-2)"),
        );
        self.search_panel.input_color.set_block(
            Block::default()
                .borders(Borders::ALL)
                .title("Color (ALT-3)"),
        );
        self.search_panel.input_distance.set_block(
            Block::default()
                .borders(Borders::ALL)
                .title("Edit distance (ALT-4)"),
        );

        self.search_panel
            .input_pattern
            .move_cursor(CursorMove::Bottom);
        self.search_panel
            .input_color
            .move_cursor(CursorMove::Bottom);
        self.search_panel
            .input_distance
            .move_cursor(CursorMove::Bottom);
        self.search_panel.input_pattern.move_cursor(CursorMove::End);
        self.search_panel.input_color.move_cursor(CursorMove::End);
        self.search_panel
            .input_distance
            .move_cursor(CursorMove::End);
    }

    pub fn toggle_ui_mode(&mut self) {
        match &self.mode {
            UIMode::Viewer(focus) => self.mode = UIMode::SearchPanel(*focus),
            UIMode::SearchPanel(focus) => self.mode = UIMode::Viewer(*focus),
        };
    }

    pub fn scroll(&mut self, n: isize, rect: Rect) {
        // current location:
        let width = rect.width;
        let mut read = self.scroll_status.0 as i16;
        let line = u16::try_from(self.scroll_status.1).unwrap();

<<<<<<< HEAD
    fn buffer_forward(&mut self) {
        // Grab 25% more records
        let new_records = self.reader.next_n(RECORDS_BUF_SIZE / 4).unwrap();
        let len = new_records.len();
        if len < RECORDS_BUF_SIZE / 4 {
            self.buf_bounded.1 = true;
        }

        // append to buffer and resize to RECORDS_BUF_SIZE again
        self.records_buf.append(&mut new_records.clone());
        self.records_buf =
            self.records_buf[self.records_buf.len().saturating_sub(RECORDS_BUF_SIZE)..].to_vec();

        self.line_buf.append(&mut Self::record_to_lines(
            &new_records,
            &self.search_patterns,
        ));
        self.line_buf =
            self.line_buf[self.line_buf.len().saturating_sub(RECORDS_BUF_SIZE)..].to_vec();

        self.line_num = self.line_num.saturating_sub(len * 2); // id + seq
        if self.buf_bounded.0 && len > 0 {
            self.buf_bounded.0 = false;
        }
    }

    // TODO: buffer_backward only need partial update on line_buf
    // not worth the effort?
    fn buffer_backward(&mut self) {
        let mut new_records = self
            .reader
            .prev_n(self.records_buf.len() + (RECORDS_BUF_SIZE / 4))
            .unwrap();
        let len = new_records.len();
        //self.reader.rewind_n(len - RECORDS_BUF_SIZE).unwrap();
        // TODO: fix line number error in scrolling
        _ = self.reader.next_n(self.records_buf.len());
        if len < self.records_buf.len() + (RECORDS_BUF_SIZE / 4) {
            self.buf_bounded.0 = true;
        }
        new_records.append(&mut self.records_buf);
        self.records_buf = new_records[..RECORDS_BUF_SIZE.min(new_records.len())].to_vec();
        self.line_num += (len - RECORDS_BUF_SIZE) * 2;
        self.update();
    }

    // TODO: fix buffer forward causing scrolling more than num
    pub fn scroll(&mut self, num: isize, tui_rect: Rect) {
        if num <= isize::MIN + 1 {
            self.back_to_top();
            return;
        }
        let scrollable_lines = self.scrollable_lines(tui_rect);
        if num < 0 && (num.abs() as usize > self.line_num) {
            match self.buf_bounded.0 {
                true => self.line_num = 0,
                false => {
                    self.buffer_backward();
                    self.scroll(num, tui_rect);
                    return;
                }
            }
        } else if num >= scrollable_lines as isize {
            match self.buf_bounded.1 {
                true => self.line_num += scrollable_lines,
                false => {
                    self.buffer_forward();
                    self.scroll(num, tui_rect);
=======
        // do we need to scroll up?
        if n < 0 {
            let mut n_up = u16::try_from(-n).unwrap(); // easier to think of a positive number of lines to scroll up

            // are we staying within the same read?
            if n_up <= line {
                self.scroll_status.1 -= n_up;
                return;
            }
            n_up -= line;

            // if not, let's scroll 'up'
            read -= 1;
            loop {
                if read < 0 {
                    // reached the end of the file, there is no scrolling to be done
                    self.scroll_status = (0, 0);
                    return;
                }

                let new_read = self
                    .records
                    .get_index(read as usize)
                    .expect("This should never fail");
                let height = new_read.calculate_height(width);
                if n_up <= height {
                    self.scroll_status = (read as usize, height - n_up);
>>>>>>> 5a9b946b
                    return;
                }
                n_up -= height;
                read -= 1;
            }
        } else {
            let mut n = u16::try_from(n).unwrap(); // type conversion

            // are we staying within the same read?
            let height = self
                .records
                .get_index(read as usize)
                .expect("Reading should never fail from the current read")
                .calculate_height(width);
            if n + line <= height {
                self.scroll_status.1 += n;
                return;
            }

<<<<<<< HEAD
        self.scroll_num =
            Self::line_num_to_scroll(&self.line_buf, self.line_num, tui_rect.width - 2);
    }

    pub fn back_to_top(&mut self) {
        self.reader.rewind_to_start().unwrap();
        self.records_buf = self.reader.next_n(RECORDS_BUF_SIZE).unwrap();
        self.line_num = 0;
        self.scroll_num = 0;
        self.buf_bounded = (true, self.records_buf.len() < RECORDS_BUF_SIZE);
        self.update();
=======
            // if not, let's scroll up a bit
            n -= height - line;
            read += 1;
            loop {
                if read < 0 {
                    // reached the end of the file, there is no scrolling to be done
                    self.scroll_status = (0, 0);
                    return;
                }
                if let Some(new_read) = self.records.get_index(read as usize) {
                    let height = new_read.calculate_height(width);
                    if n <= height {
                        self.scroll_status = (read as usize, n);
                        return;
                    }
                    n -= height;
                    read += 1;
                }
            }
        }

        // always make sure to have 5 reads buffered
    }

    pub fn back_to_top(&mut self) {
        todo!();
        // self.reader.rewind_to_start().unwrap();
        // self.records_buf = self
        //     .reader
        //     .next_n(RECORDS_BUF_SIZE)
        //     .unwrap()
        //     .into_iter()
        //     .map(|x| Read::new(x))
        //     .collect();

        // self.line_num = 0;
        // self.buf_bounded = (true, self.records_buf.len() < RECORDS_BUF_SIZE);
        // self.update();
>>>>>>> 5a9b946b
    }

    fn highligh_search_panel_focus(&mut self, focus: SearchPanelFocus) {
        match self.mode.get_search_panel_state().focus {
            SearchPanelFocus::PatternsList => {
                self.search_panel.patterns_list = self.search_panel.patterns_list.clone().block(
                    Block::default()
                        .title("Search patterns (ALT-1 to switch)")
                        .borders(Borders::ALL),
                )
            }
            SearchPanelFocus::InputPattern => self.search_panel.input_pattern.set_block(
                Block::default()
                    .borders(Borders::ALL)
                    .title("Search string (ALT-2)"),
            ),
            SearchPanelFocus::InputColor => self.search_panel.input_color.set_block(
                Block::default()
                    .borders(Borders::ALL)
                    .title("Color (ALT-3)"),
            ),
            SearchPanelFocus::InputDistance => self.search_panel.input_distance.set_block(
                Block::default()
                    .borders(Borders::ALL)
                    .title("Edit distance (ALT-4)"),
            ),
            SearchPanelFocus::InputButton => (),
        };
        match focus {
            SearchPanelFocus::PatternsList => {
                self.search_panel.patterns_list = self.search_panel.patterns_list.clone().block(
                    Block::default()
                        .title("Search patterns (ALT-[number] or left / right arrow keys to switch between boxes, up / down to select patterns, enter to edit pattern, delete to delete pattern)")
                        .borders(Borders::ALL)
                        .border_style(self.active_boarder_style),
                )
            }
            SearchPanelFocus::InputPattern => self.search_panel.input_pattern.set_block(
                Block::default()
                    .borders(Borders::ALL)
                    .border_style(self.active_boarder_style)
                    .title("Search string"),
            ),
            SearchPanelFocus::InputColor => self.search_panel.input_color.set_block(
                Block::default()
                    .borders(Borders::ALL)
                    .border_style(self.active_boarder_style)
                    .title("Color"),
            ),
            SearchPanelFocus::InputDistance => self.search_panel.input_distance.set_block(
                Block::default()
                    .borders(Borders::ALL)
                    .border_style(self.active_boarder_style)
                    .title("Edit distance"),
            ),
            SearchPanelFocus::InputButton => (),
        };
    }

    pub fn focus_search_panel(&mut self, focus: SearchPanelFocus) {
        self.highligh_search_panel_focus(focus);
        self.mode = UIMode::SearchPanel(SearchPanelState {
            focus,
            patterns_list_selection: self.mode.get_search_panel_state().patterns_list_selection,
        });
    }

    pub fn cycle_patterns_list(&mut self, reverse: bool) {
        if self.search_patterns.len() == 0 {
            self.mode = UIMode::SearchPanel(SearchPanelState {
                focus: self.mode.get_search_panel_state().focus,
                patterns_list_selection: None,
            });
            return;
        }
        let new_selection = match self.mode.get_search_panel_state().patterns_list_selection {
            Some(selection) => {
                if reverse {
                    Some(
                        selection
                            .checked_sub(1)
                            .unwrap_or(self.search_patterns.len() - 1),
                    )
                } else {
                    if selection == self.search_patterns.len() - 1 {
                        Some(0)
                    } else {
                        Some(selection + 1)
                    }
                }
            }
            None => {
                if reverse {
                    Some(self.search_patterns.len() - 1)
                } else {
                    Some(0)
                }
            }
        };
        self.mode = UIMode::SearchPanel(SearchPanelState {
            focus: self.mode.get_search_panel_state().focus,
            patterns_list_selection: new_selection,
        });
    }

    pub fn message(&mut self, msg: String) {
        self.search_panel.input_button =
            Paragraph::new("ALT-5 to add pattern\n".to_string() + &*msg)
                .alignment(Alignment::Center)
                .wrap(Wrap { trim: false })
                .block(Block::default().borders(Borders::ALL));
    }

<<<<<<< HEAD
    pub fn resized_update(&mut self, tui_rect: Rect) {
        // handle resize event
        self.scroll_num =
            Self::line_num_to_scroll(&self.line_buf, self.line_num, tui_rect.width - 2);
    }

    fn line_num_to_scroll(text: &[Line], line_num: usize, row_len: u16) -> u16 {
        text[..line_num]
            .par_iter()
            .map(|x| (x.width() as u16 + row_len - 1) / row_len) // ceiling division
            .sum()
    }

    pub fn update(&mut self) {
        // update all records in buffer
        self.line_buf = Self::record_to_lines(&self.records_buf, &self.search_patterns);
    }

    fn record_to_lines<'a>(
        records: &[fastq::Record],
        search_patterns: &[SearchPattern],
    ) -> Vec<Line<'a>> {
        // parallel by record
        records
            .par_iter()
            .map(|record| {
                let seq = String::from_utf8_lossy(record.seq()).to_string();
                let matches: Vec<(IntervalSet<usize>, Color)> = search_patterns
                    .iter()
                    .map(|x| (Self::search(record, x), x.color))
                    .collect::<Vec<(IntervalSet<usize>, Color)>>();
                (
                    record.id().to_string().into(),
                    highlight_matches(&matches, seq, Color::Gray),
                )
            })
            .flat_map(|(id, seq)| vec![id, seq])
            .collect()
    }

    fn search(record: &fastq::Record, pattern: &SearchPattern) -> IntervalSet<usize> {
        if pattern.search_string.len() > 64 {
            panic!("Search pattern need to be less than 64 symbols long");
        }
        if pattern.search_string.len() < 8 {
            Self::search_generic::<u8>(record, pattern)
        } else if pattern.search_string.len() < 16 {
            Self::search_generic::<u16>(record, pattern)
        } else if pattern.search_string.len() < 32 {
            Self::search_generic::<u32>(record, pattern)
        } else {
            Self::search_generic::<u64>(record, pattern)
        }
    }

    fn search_generic<T: BitVec>(
        record: &fastq::Record,
        pattern: &SearchPattern,
    ) -> IntervalSet<usize>
    where
        <T as BitVec>::DistType: From<u8>,
    {
        let mut builder = MyersBuilder::new();
        for (base, equivalents) in vec![
            (b'M', &b"AC"[..]),
            (b'R', &b"AG"[..]),
            (b'W', &b"AT"[..]),
            (b'S', &b"CG"[..]),
            (b'Y', &b"CT"[..]),
            (b'K', &b"GT"[..]),
            (b'V', &b"ACGMRS"[..]),
            (b'H', &b"ACTMWY"[..]),
            (b'D', &b"AGTRWK"[..]),
            (b'B', &b"CGTSYK"[..]),
            (b'N', &b"ACGTMRWSYKVHDB"[..]),
        ] {
            builder.ambig(base, equivalents);
        }

        let mut myers: Myers<T> = builder.build(pattern.search_string.clone().into_bytes());
        myers
            .find_all(record.seq(), pattern.edit_distance.into())
            .map(|(a, b, _)| (a, b - 1))
            .collect::<Vec<(usize, usize)>>()
            .to_interval_set()
=======
    pub fn update(&mut self) {
        // parallel by record ver
        self.records.reads.par_iter_mut().for_each(|read| {
            let seq = String::from_utf8_lossy(read.read.seq()).to_string();
            let matches: Vec<(IntervalSet<usize>, Color)> = self
                .search_patterns
                .iter()
                .map(|x| {
                    let mut myers = Myers::<u64>::new(x.search_string.clone().into_bytes());
                    (
                        myers
                            .find_all(read.read.seq(), x.edit_distance)
                            .map(|(a, b, _)| (a, b - 1))
                            .collect::<Vec<(usize, usize)>>()
                            .to_interval_set(),
                        x.color,
                    )
                })
                .collect::<Vec<(IntervalSet<usize>, Color)>>();

            read.lines = vec![
                Line::raw(read.read.id().to_string()),
                highlight_matches(&matches, seq, Color::Gray),
            ];
            read.render();
            // read.lines.clear();
            // read.lines.push(Line::raw(read.read.id().to_string()));
            // read.lines
            //     .push(highlight_matches(&matches, seq, Color::Gray))
        });
>>>>>>> 5a9b946b
    }
}<|MERGE_RESOLUTION|>--- conflicted
+++ resolved
@@ -11,16 +11,7 @@
 use rayon::prelude::*;
 use std::fs::File;
 use std::path::{Path, PathBuf};
-<<<<<<< HEAD
 use tui_textarea::{CursorMove, TextArea};
-
-#[cfg(debug_assertions)]
-const RECORDS_BUF_SIZE: usize = 24; // Need to be a multiple of 4
-#[cfg(not(debug_assertions))]
-const RECORDS_BUF_SIZE: usize = 100; // Need to be a multiple of 4
-=======
-use tui_textarea::TextArea;
->>>>>>> 5a9b946b
 
 #[derive(Debug)]
 pub struct App<'a> {
@@ -30,16 +21,10 @@
 
     pub mode: UIMode,
     pub line_num: usize, // x2 of records_buf (id + seq)
-    pub scroll_num: u16, // Ratatui paragraph scroll by wrapped line num
     pub search_panel: SearchPanel<'a>,
-<<<<<<< HEAD
-    pub file: PathBuf,
-    reader: BidirectionalFastqReader<File>,
-=======
     // file: PathBuf,
     // reader: BidirectionalFastqReader<File>,
     // buf_bounded: (bool, bool), // buffer reached start / end of file
->>>>>>> 5a9b946b
     active_boarder_style: Style,
     pub scroll_status: (usize, u16),
 }
@@ -171,7 +156,6 @@
                 patterns_list_selection: Some(0),
             }),
             line_num: 0,
-            scroll_num: 0,
             search_panel: SearchPanel::new(&default_search_patterns),
             active_boarder_style: Style::new().red().bold(),
             scroll_status: (0, 0),
@@ -277,76 +261,6 @@
         let mut read = self.scroll_status.0 as i16;
         let line = u16::try_from(self.scroll_status.1).unwrap();
 
-<<<<<<< HEAD
-    fn buffer_forward(&mut self) {
-        // Grab 25% more records
-        let new_records = self.reader.next_n(RECORDS_BUF_SIZE / 4).unwrap();
-        let len = new_records.len();
-        if len < RECORDS_BUF_SIZE / 4 {
-            self.buf_bounded.1 = true;
-        }
-
-        // append to buffer and resize to RECORDS_BUF_SIZE again
-        self.records_buf.append(&mut new_records.clone());
-        self.records_buf =
-            self.records_buf[self.records_buf.len().saturating_sub(RECORDS_BUF_SIZE)..].to_vec();
-
-        self.line_buf.append(&mut Self::record_to_lines(
-            &new_records,
-            &self.search_patterns,
-        ));
-        self.line_buf =
-            self.line_buf[self.line_buf.len().saturating_sub(RECORDS_BUF_SIZE)..].to_vec();
-
-        self.line_num = self.line_num.saturating_sub(len * 2); // id + seq
-        if self.buf_bounded.0 && len > 0 {
-            self.buf_bounded.0 = false;
-        }
-    }
-
-    // TODO: buffer_backward only need partial update on line_buf
-    // not worth the effort?
-    fn buffer_backward(&mut self) {
-        let mut new_records = self
-            .reader
-            .prev_n(self.records_buf.len() + (RECORDS_BUF_SIZE / 4))
-            .unwrap();
-        let len = new_records.len();
-        //self.reader.rewind_n(len - RECORDS_BUF_SIZE).unwrap();
-        // TODO: fix line number error in scrolling
-        _ = self.reader.next_n(self.records_buf.len());
-        if len < self.records_buf.len() + (RECORDS_BUF_SIZE / 4) {
-            self.buf_bounded.0 = true;
-        }
-        new_records.append(&mut self.records_buf);
-        self.records_buf = new_records[..RECORDS_BUF_SIZE.min(new_records.len())].to_vec();
-        self.line_num += (len - RECORDS_BUF_SIZE) * 2;
-        self.update();
-    }
-
-    // TODO: fix buffer forward causing scrolling more than num
-    pub fn scroll(&mut self, num: isize, tui_rect: Rect) {
-        if num <= isize::MIN + 1 {
-            self.back_to_top();
-            return;
-        }
-        let scrollable_lines = self.scrollable_lines(tui_rect);
-        if num < 0 && (num.abs() as usize > self.line_num) {
-            match self.buf_bounded.0 {
-                true => self.line_num = 0,
-                false => {
-                    self.buffer_backward();
-                    self.scroll(num, tui_rect);
-                    return;
-                }
-            }
-        } else if num >= scrollable_lines as isize {
-            match self.buf_bounded.1 {
-                true => self.line_num += scrollable_lines,
-                false => {
-                    self.buffer_forward();
-                    self.scroll(num, tui_rect);
-=======
         // do we need to scroll up?
         if n < 0 {
             let mut n_up = u16::try_from(-n).unwrap(); // easier to think of a positive number of lines to scroll up
@@ -374,7 +288,6 @@
                 let height = new_read.calculate_height(width);
                 if n_up <= height {
                     self.scroll_status = (read as usize, height - n_up);
->>>>>>> 5a9b946b
                     return;
                 }
                 n_up -= height;
@@ -394,19 +307,6 @@
                 return;
             }
 
-<<<<<<< HEAD
-        self.scroll_num =
-            Self::line_num_to_scroll(&self.line_buf, self.line_num, tui_rect.width - 2);
-    }
-
-    pub fn back_to_top(&mut self) {
-        self.reader.rewind_to_start().unwrap();
-        self.records_buf = self.reader.next_n(RECORDS_BUF_SIZE).unwrap();
-        self.line_num = 0;
-        self.scroll_num = 0;
-        self.buf_bounded = (true, self.records_buf.len() < RECORDS_BUF_SIZE);
-        self.update();
-=======
             // if not, let's scroll up a bit
             n -= height - line;
             read += 1;
@@ -445,7 +345,6 @@
         // self.line_num = 0;
         // self.buf_bounded = (true, self.records_buf.len() < RECORDS_BUF_SIZE);
         // self.update();
->>>>>>> 5a9b946b
     }
 
     fn highligh_search_panel_focus(&mut self, focus: SearchPanelFocus) {
@@ -559,25 +458,39 @@
                 .block(Block::default().borders(Borders::ALL));
     }
 
-<<<<<<< HEAD
-    pub fn resized_update(&mut self, tui_rect: Rect) {
-        // handle resize event
-        self.scroll_num =
-            Self::line_num_to_scroll(&self.line_buf, self.line_num, tui_rect.width - 2);
-    }
-
-    fn line_num_to_scroll(text: &[Line], line_num: usize, row_len: u16) -> u16 {
-        text[..line_num]
-            .par_iter()
-            .map(|x| (x.width() as u16 + row_len - 1) / row_len) // ceiling division
-            .sum()
-    }
-
     pub fn update(&mut self) {
-        // update all records in buffer
-        self.line_buf = Self::record_to_lines(&self.records_buf, &self.search_patterns);
-    }
-
+        // parallel by record ver
+        self.records.reads.par_iter_mut().for_each(|read| {
+            let seq = String::from_utf8_lossy(read.read.seq()).to_string();
+            let matches: Vec<(IntervalSet<usize>, Color)> = self
+                .search_patterns
+                .iter()
+                .map(|x| {
+                    let mut myers = Myers::<u64>::new(x.search_string.clone().into_bytes());
+                    (
+                        myers
+                            .find_all(read.read.seq(), x.edit_distance)
+                            .map(|(a, b, _)| (a, b - 1))
+                            .collect::<Vec<(usize, usize)>>()
+                            .to_interval_set(),
+                        x.color,
+                    )
+                })
+                .collect::<Vec<(IntervalSet<usize>, Color)>>();
+
+            read.lines = vec![
+                Line::raw(read.read.id().to_string()),
+                highlight_matches(&matches, seq, Color::Gray),
+            ];
+            read.render();
+            // read.lines.clear();
+            // read.lines.push(Line::raw(read.read.id().to_string()));
+            // read.lines
+            //     .push(highlight_matches(&matches, seq, Color::Gray))
+        });
+    }
+
+    // TODO: refactor
     fn record_to_lines<'a>(
         records: &[fastq::Record],
         search_patterns: &[SearchPattern],
@@ -645,37 +558,5 @@
             .map(|(a, b, _)| (a, b - 1))
             .collect::<Vec<(usize, usize)>>()
             .to_interval_set()
-=======
-    pub fn update(&mut self) {
-        // parallel by record ver
-        self.records.reads.par_iter_mut().for_each(|read| {
-            let seq = String::from_utf8_lossy(read.read.seq()).to_string();
-            let matches: Vec<(IntervalSet<usize>, Color)> = self
-                .search_patterns
-                .iter()
-                .map(|x| {
-                    let mut myers = Myers::<u64>::new(x.search_string.clone().into_bytes());
-                    (
-                        myers
-                            .find_all(read.read.seq(), x.edit_distance)
-                            .map(|(a, b, _)| (a, b - 1))
-                            .collect::<Vec<(usize, usize)>>()
-                            .to_interval_set(),
-                        x.color,
-                    )
-                })
-                .collect::<Vec<(IntervalSet<usize>, Color)>>();
-
-            read.lines = vec![
-                Line::raw(read.read.id().to_string()),
-                highlight_matches(&matches, seq, Color::Gray),
-            ];
-            read.render();
-            // read.lines.clear();
-            // read.lines.push(Line::raw(read.read.id().to_string()));
-            // read.lines
-            //     .push(highlight_matches(&matches, seq, Color::Gray))
-        });
->>>>>>> 5a9b946b
     }
 }