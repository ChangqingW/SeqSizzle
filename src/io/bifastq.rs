--- conflicted
+++ resolved
@@ -92,14 +92,9 @@
     ))
 }
 
-<<<<<<< HEAD
 /// Parse a fastq record from a BufReader
 /// and return the record and the file position
 fn next<R: Read + Seek>(
-=======
-// TODO: not the most efficient, it's better to return an iterator
-fn next_n<R: Read + Seek>(
->>>>>>> 5a9b946b
     buf_reader: &mut BufReader<R>,
 ) -> Result<Option<BufferedRecord>, std::io::Error> {
     let pos = buf_reader.stream_position()?;
@@ -152,7 +147,6 @@
     Ok(buff)
 }
 
-
 #[cfg(not(debug_assertions))]
 static RECORD_BUF_SIZE: usize = 1024 * 1024; // 1MB
 #[cfg(not(debug_assertions))]
@@ -163,16 +157,12 @@
 #[cfg(debug_assertions)]
 static READER_BUF_SIZE: usize = RECORD_BUF_SIZE * 4 * 300;
 
-#[test]
-fn test_buf_size() {
-    assert_eq!(RECORD_BUF_SIZE, 4);
-}
-
 #[derive(Debug, Clone)]
 struct BufferedRecord {
     record: fastq::Record,
     file_position: u64,
 }
+
 #[derive(Debug)]
 pub struct BidirectionalFastqReader<R: Read + Seek> {
     buf_reader: BufReader<R>,
